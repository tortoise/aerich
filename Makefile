checkfiles = aerich/ tests/ conftest.py
black_opts = -l 100 -t py38
py_warn = PYTHONDEVMODE=1
MYSQL_HOST ?= "127.0.0.1"
MYSQL_PORT ?= 3306
POSTGRES_HOST ?= "127.0.0.1"
POSTGRES_PORT ?= 5432

help:
	@echo "Aerich development makefile"
	@echo
	@echo  "usage: make <target>"
	@echo  "Targets:"
	@echo  "    up			Updates dev/test dependencies"
	@echo  "    deps		Ensure dev/test dependencies are installed"
	@echo  "    check		Checks that build is sane"
	@echo  "    lint		Reports all linter violations"
	@echo  "    test		Runs all tests"
	@echo  "    style		Auto-formats the code"

up:
	@poetry update

deps:
<<<<<<< HEAD
	@poetry install
=======
	@poetry install -E dbdrivers
>>>>>>> 6c76bfcc

style: deps
	isort -rc $(checkfiles)
	black $(black_opts) $(checkfiles)

check: deps
ifneq ($(shell which black),)
	black --check $(black_opts) $(checkfiles) || (echo "Please run 'make style' to auto-fix style issues" && false)
endif
	flake8 $(checkfiles)
	mypy $(checkfiles)
	pylint -d C,W,R $(checkfiles)
	bandit -r $(checkfiles)
	python setup.py check -mrs

test: deps
	$(py_warn) TEST_DB=sqlite://:memory: py.test

test_sqlite:
	$(py_warn) TEST_DB=sqlite://:memory: py.test

test_mysql:
	$(py_warn) TEST_DB="mysql://root:$(MYSQL_PASS)@$(MYSQL_HOST):$(MYSQL_PORT)/test_\{\}" py.test

test_postgres:
	$(py_warn) TEST_DB="postgres://postgres:$(POSTGRES_PASS)@$(POSTGRES_HOST):$(POSTGRES_PORT)/test_\{\}" py.test

testall: deps test_sqlite test_postgres test_mysql

build: deps
	@poetry build

publish: deps
	@poetry publish

ci: testall<|MERGE_RESOLUTION|>--- conflicted
+++ resolved
@@ -22,11 +22,7 @@
 	@poetry update
 
 deps:
-<<<<<<< HEAD
-	@poetry install
-=======
 	@poetry install -E dbdrivers
->>>>>>> 6c76bfcc
 
 style: deps
 	isort -rc $(checkfiles)
