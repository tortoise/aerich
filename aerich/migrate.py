--- conflicted
+++ resolved
@@ -4,7 +4,7 @@
 import re
 from datetime import datetime
 from importlib import import_module
-from typing import Dict, List, Optional, Tuple, Type
+from typing import Dict, List, Tuple, Type
 
 import click
 from tortoise import (
@@ -19,7 +19,7 @@
 
 from aerich.ddl import BaseDDL
 from aerich.models import MAX_VERSION_LENGTH, Aerich
-from aerich.typer_utils import ask_rename_column, get_app_connection
+from aerich.utils import get_app_connection
 
 
 class Migrate:
@@ -30,12 +30,8 @@
     _upgrade_m2m: List[str] = []
     _downgrade_m2m: List[str] = []
     _aerich = Aerich.__name__
-<<<<<<< HEAD
-    _column_reflex: Dict[str, str] = {}
-=======
     _rename_old = []
     _rename_new = []
->>>>>>> 43922d37
 
     ddl: BaseDDL
     migrate_config: dict
@@ -125,6 +121,7 @@
         apps = Tortoise.apps
         diff_models = apps.get(cls.diff_app)
         app_models = apps.get(cls.app)
+
         cls.diff_models(diff_models, app_models)
         cls.diff_models(app_models, diff_models, False)
 
@@ -270,15 +267,11 @@
 
         old_keys = old_fields_map.keys()
         new_keys = new_fields_map.keys()
-        new_model_changed: Optional[Dict[str, Field]] = {}
         for new_key in new_keys:
             new_field = new_fields_map.get(new_key)
             if cls._exclude_field(new_field, upgrade):
                 continue
             if new_key not in old_keys:
-<<<<<<< HEAD
-                new_model_changed[new_key] = new_field
-=======
                 new_field_dict = new_field.describe(serializable=True)
                 new_field_dict.pop("name")
                 new_field_dict.pop("db_column")
@@ -310,7 +303,6 @@
                         upgrade,
                         isinstance(new_field, (ForeignKeyFieldInstance, ManyToManyFieldInstance)),
                     )
->>>>>>> 43922d37
             else:
                 old_field = old_fields_map.get(new_key)
                 new_field_dict = new_field.describe(serializable=True)
@@ -357,67 +349,16 @@
                         upgrade,
                         cls._is_fk_m2m(new_field),
                     )
-        # rename column
+
         for old_key in old_keys:
             field = old_fields_map.get(old_key)
             if old_key not in new_keys and not cls._exclude_field(field, upgrade):
-<<<<<<< HEAD
-                # search same info column
-                old_describe = field.describe(serializable=True)
-                old_name = old_describe.pop("name")
-                if old_describe.get("db_column"):
-                    old_describe.pop("db_column")
-                if upgrade:
-                    for nk, nf in new_model_changed.items():
-                        new_describe = nf.describe(serializable=True)
-                        new_name = new_describe.pop("name")
-                        if new_describe.get("db_column"):
-                            new_describe.pop("db_column")
-                        if old_describe == new_describe:
-                            if not nf.pk and ask_rename_column(old_name,new_name,new_model.__name__):# ignore pk
-                                cls._add_operator(
-                                    cls._rename_field(new_model, field.model_field_name, nf),
-                                    upgrade,
-                                    cls._is_fk_m2m(nf),
-                                )
-                                new_model_changed.pop(nk)
-                                cls._column_reflex[new_name] = old_name
-                                break
-                            else:
-                                pass
-                    else:
-                        cls._add_operator(
-                            cls._remove_field(old_model, field), upgrade, cls._is_fk_m2m(field),
-                        )
-                else:
-                    if cls._column_reflex.get(old_name):
-                        new_name = cls._column_reflex[old_name]
-                        nf = new_model_changed[new_name]
-                        cls._add_operator(
-                            cls._rename_field(new_model, field.model_field_name, nf),
-                            upgrade,
-                            cls._is_fk_m2m(nf),
-                        )
-                        new_model_changed.pop(new_name)
-                        cls._column_reflex.pop(old_name)
-                    else:
-                        cls._add_operator(
-                            cls._remove_field(old_model, field), upgrade, cls._is_fk_m2m(field),
-                        )
-        for nk, nf in new_model_changed.items():
-            cls._add_operator(
-                cls._add_field(new_model, nf),
-                upgrade,
-                isinstance(nf, (ForeignKeyFieldInstance, ManyToManyFieldInstance)),
-            )
-=======
                 if (upgrade and old_key not in cls._rename_old) or (
                     not upgrade and old_key not in cls._rename_new
                 ):
                     cls._add_operator(
                         cls._remove_field(old_model, field), upgrade, cls._is_fk_m2m(field),
                     )
->>>>>>> 43922d37
 
         for new_index in new_indexes:
             if new_index not in old_indexes:
@@ -502,10 +443,6 @@
         return cls.ddl.modify_column(model, field)
 
     @classmethod
-    def _rename_field(cls, model: Type[Model], old_cloumn_name: str, field: Field):
-        return cls.ddl.rename_column(model, old_cloumn_name, field)
-
-    @classmethod
     def _remove_field(cls, model: Type[Model], field: Field):
         if isinstance(field, ForeignKeyFieldInstance):
             return cls.ddl.drop_fk(model, field)
